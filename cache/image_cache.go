package cache

import (
	"encoding/json"
	"fmt"
	"io"
	"runtime"

	"github.com/buildpacks/imgutil"
	"github.com/buildpacks/imgutil/remote"
	"github.com/google/go-containerregistry/pkg/authn"
	"github.com/pkg/errors"

	"github.com/buildpacks/lifecycle"
	"github.com/buildpacks/lifecycle/platform"
)

const MetadataLabel = "io.buildpacks.lifecycle.cache.metadata"

type ImageCache struct {
	committed bool
	origImage imgutil.Image
	newImage  imgutil.Image
}

func NewImageCache(origImage imgutil.Image, newImage imgutil.Image) (*ImageCache, error) {
	return &ImageCache{
		origImage: origImage,
		newImage:  newImage,
	}, nil
}

func NewImageCacheFromName(name string, keychain authn.Keychain) (*ImageCache, error) {
	origImage, err := remote.NewImage(
		name,
		keychain,
		remote.FromBaseImage(name),
		remote.WithDefaultPlatform(imgutil.Platform{OS: runtime.GOOS}),
	)
	if err != nil {
		return nil, fmt.Errorf("accessing cache image %q: %v", name, err)
	}
	emptyImage, err := remote.NewImage(
		name,
		keychain,
		remote.WithPreviousImage(name),
		remote.WithDefaultPlatform(imgutil.Platform{OS: runtime.GOOS}),
	)
	if err != nil {
		return nil, fmt.Errorf("creating new cache image %q: %v", name, err)
	}

<<<<<<< HEAD
	return NewImageCache(origImage, emptyImage)
=======
	return NewImageCache(origImage, emptyImage), nil
>>>>>>> 5309991f
}

func (c *ImageCache) Exists() bool {
	return c.origImage.Found()
}

func (c *ImageCache) Name() string {
	return c.origImage.Name()
}

func (c *ImageCache) SetMetadata(metadata platform.CacheMetadata) error {
	if c.committed {
		return errCacheCommitted
	}
	data, err := json.Marshal(metadata)
	if err != nil {
		return errors.Wrap(err, "serializing metadata")
	}
	return c.newImage.SetLabel(MetadataLabel, string(data))
}

func (c *ImageCache) RetrieveMetadata() (platform.CacheMetadata, error) {
	var meta platform.CacheMetadata
	if err := lifecycle.DecodeLabel(c.origImage, MetadataLabel, &meta); err != nil {
		return platform.CacheMetadata{}, nil
	}
	return meta, nil
}

func (c *ImageCache) AddLayerFile(tarPath string, diffID string) error {
	if c.committed {
		return errCacheCommitted
	}
	return c.newImage.AddLayerWithDiffID(tarPath, diffID)
}

func (c *ImageCache) ReuseLayer(diffID string) error {
	if c.committed {
		return errCacheCommitted
	}
	return c.newImage.ReuseLayer(diffID)
}

func (c *ImageCache) RetrieveLayer(diffID string) (io.ReadCloser, error) {
	return c.origImage.GetLayer(diffID)
}

func (c *ImageCache) Commit() error {
	if c.committed {
		return errCacheCommitted
	}

	// Check if the cache image exists prior to saving the new cache at that same location
	origImgExists := c.origImage.Found()

	if err := c.newImage.Save(); err != nil {
		return errors.Wrapf(err, "saving image '%s'", c.newImage.Name())
	}
	c.committed = true

	if origImgExists {
		// Deleting the original image is for cleanup only and should not fail the commit.
		if err := c.DeleteOrigImage(); err != nil {
			fmt.Printf("Unable to delete previous cache image: %v", err)
		}
	}
	c.origImage = c.newImage

	return nil
}

func (c *ImageCache) DeleteOrigImage() error {
	origIdentifier, err := c.origImage.Identifier()
	if err != nil {
		return errors.Wrap(err, "getting identifier for original image")
	}
	newIdentifier, err := c.newImage.Identifier()
	if err != nil {
		return errors.Wrap(err, "getting identifier for new image")
	}
	if origIdentifier.String() == newIdentifier.String() {
		return nil
	}
	return c.origImage.Delete()
}<|MERGE_RESOLUTION|>--- conflicted
+++ resolved
@@ -23,11 +23,11 @@
 	newImage  imgutil.Image
 }
 
-func NewImageCache(origImage imgutil.Image, newImage imgutil.Image) (*ImageCache, error) {
+func NewImageCache(origImage imgutil.Image, newImage imgutil.Image) *ImageCache {
 	return &ImageCache{
 		origImage: origImage,
 		newImage:  newImage,
-	}, nil
+	}
 }
 
 func NewImageCacheFromName(name string, keychain authn.Keychain) (*ImageCache, error) {
@@ -50,11 +50,7 @@
 		return nil, fmt.Errorf("creating new cache image %q: %v", name, err)
 	}
 
-<<<<<<< HEAD
-	return NewImageCache(origImage, emptyImage)
-=======
 	return NewImageCache(origImage, emptyImage), nil
->>>>>>> 5309991f
 }
 
 func (c *ImageCache) Exists() bool {
