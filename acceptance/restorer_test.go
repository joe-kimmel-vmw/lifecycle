// +build acceptance

package acceptance

import (
	"io/ioutil"
	"math/rand"
	"os"
	"os/exec"
	"path/filepath"
	"runtime"
	"testing"
	"time"

	"github.com/sclevine/spec"
	"github.com/sclevine/spec/report"

	h "github.com/buildpacks/lifecycle/testhelpers"
)

var (
	restoreDockerContext = filepath.Join("testdata", "restorer")
	restorerBinaryDir    = filepath.Join("testdata", "restorer", "container", "cnb", "lifecycle")
	restorerImage        = "lifecycle/acceptance/restorer"
)

func TestRestorer(t *testing.T) {
	h.SkipIf(t, runtime.GOOS == "windows", "Restorer acceptance tests are not yet supported on Windows")

	rand.Seed(time.Now().UTC().UnixNano())

	h.MakeAndCopyLifecycle(t, "linux", restorerBinaryDir)
	h.DockerBuild(t, restorerImage, restoreDockerContext)
	defer h.DockerImageRemove(t, restorerImage)

	spec.Run(t, "acceptance-restorer", testRestorer, spec.Parallel(), spec.Report(report.Terminal{}))
}

func testRestorer(t *testing.T, when spec.G, it spec.S) {
	when("called with arguments", func() {
		it("errors", func() {
			command := exec.Command("docker", "run", "--rm", restorerImage, "some-arg")
			output, err := command.CombinedOutput()
			h.AssertNotNil(t, err)
			expected := "failed to parse arguments: received unexpected Args"
			h.AssertStringContains(t, string(output), expected)
		})
	})

	when("called without any cache flag", func() {
		it("outputs it will not restore cache layer data", func() {
			command := exec.Command("docker", "run", "--rm", "--env", "CNB_PLATFORM_API="+latestPlatformAPI, restorerImage)
			output, err := command.CombinedOutput()
			h.AssertNil(t, err)
			expected := "Not restoring cached layer data, no cache flag specified"
			h.AssertStringContains(t, string(output), expected)
		})
	})

	when("using cache-dir", func() {
		when("there is cache present from a previous build", func() {
			var copyDir, containerName string

			it.Before(func() {
				containerName = "test-container-" + h.RandString(10)
				var err error
				copyDir, err = ioutil.TempDir("", "test-docker-copy-")
				h.AssertNil(t, err)
			})

			it.After(func() {
				if h.DockerContainerExists(t, containerName) {
					h.Run(t, exec.Command("docker", "rm", containerName))
				}
				os.RemoveAll(copyDir)
			})

			it("restores cached layer data", func() {
				h.DockerRunAndCopy(t,
					containerName,
					copyDir,
					"/layers",
<<<<<<< HEAD
					restorerImage,
=======
					h.WithFlags("--env", "CNB_PLATFORM_API="+latestPlatformAPI),
>>>>>>> 120abfec
					h.WithArgs("-cache-dir", "/cache"),
				)

				// check restored cache file is present
				cachedFile := filepath.Join(copyDir, "layers", "cacher_buildpack", "cached-layer", "data")
				h.AssertPathExists(t, cachedFile)

				// check restored cache file content is correct
				contents, err := ioutil.ReadFile(cachedFile)
				h.AssertNil(t, err)
				h.AssertEq(t, string(contents), "cached-data\n")
			})

			it("does not restore cache=true layers not in cache", func() {
				output := h.DockerRunAndCopy(t,
					containerName,
					copyDir,
					"/layers",
<<<<<<< HEAD
					restorerImage,
=======
					h.WithFlags("--env", "CNB_PLATFORM_API="+latestPlatformAPI),
>>>>>>> 120abfec
					h.WithArgs("-cache-dir", "/cache"),
				)

				// check uncached layer is not restored
				uncachedFile := filepath.Join(copyDir, "layers", "cacher_buildpack", "uncached-layer")
				h.AssertPathDoesNotExist(t, uncachedFile)

				// check output to confirm why this layer was not restored from cache
				h.AssertStringContains(t, string(output), "Removing \"cacher_buildpack:layer-not-in-cache\", not in cache")
			})

			it("does not restore unused buildpack layer data", func() {
				h.DockerRunAndCopy(t,
					containerName,
					copyDir,
					"/layers",
<<<<<<< HEAD
					restorerImage,
=======
					h.WithFlags("--env", "CNB_PLATFORM_API="+latestPlatformAPI),
>>>>>>> 120abfec
					h.WithArgs("-cache-dir", "/cache"),
				)

				// check no content is not present from unused buildpack
				unusedBpLayer := filepath.Join(copyDir, "layers", "unused_buildpack")
				h.AssertPathDoesNotExist(t, unusedBpLayer)
			})
		})
	})
}<|MERGE_RESOLUTION|>--- conflicted
+++ resolved
@@ -80,11 +80,8 @@
 					containerName,
 					copyDir,
 					"/layers",
-<<<<<<< HEAD
 					restorerImage,
-=======
 					h.WithFlags("--env", "CNB_PLATFORM_API="+latestPlatformAPI),
->>>>>>> 120abfec
 					h.WithArgs("-cache-dir", "/cache"),
 				)
 
@@ -103,11 +100,8 @@
 					containerName,
 					copyDir,
 					"/layers",
-<<<<<<< HEAD
 					restorerImage,
-=======
 					h.WithFlags("--env", "CNB_PLATFORM_API="+latestPlatformAPI),
->>>>>>> 120abfec
 					h.WithArgs("-cache-dir", "/cache"),
 				)
 
@@ -124,11 +118,8 @@
 					containerName,
 					copyDir,
 					"/layers",
-<<<<<<< HEAD
 					restorerImage,
-=======
 					h.WithFlags("--env", "CNB_PLATFORM_API="+latestPlatformAPI),
->>>>>>> 120abfec
 					h.WithArgs("-cache-dir", "/cache"),
 				)
 
